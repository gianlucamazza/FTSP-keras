import sys
import argparse
from pathlib import Path
import numpy as np
import optuna
from optuna.integration.tensorboard import TensorBoardCallback
from sklearn.model_selection import TimeSeriesSplit
import tensorflow as tf
from tensorboard.plugins.hparams import api as hp
from typing import Dict

# Ensure the project directory is in the sys.path
project_dir = Path(__file__).resolve().parent.parent.parent
sys.path.append(str(project_dir))

from src.logging.logger import setup_logger
from src.utils import save_to_json

# Setup logger
ROOT_DIR = project_dir
logger = setup_logger('objective_logger', 'logs', 'objective_logger.log')

# Define hyperparameters
HP_NEURONS = hp.HParam('neurons', hp.Discrete([50, 100, 150, 200, 250, 300]))
HP_DROPOUT = hp.HParam('dropout', hp.RealInterval(0.1, 0.5))
HP_LAYERS = hp.HParam('additional_layers', hp.IntInterval(0, 3))
HP_BIDIRECTIONAL = hp.HParam('bidirectional', hp.Discrete([True, False]))
HP_L1_REG = hp.HParam('l1_reg', hp.RealInterval(1e-6, 1e-2))
HP_L2_REG = hp.HParam('l2_reg', hp.RealInterval(1e-6, 1e-2))
HP_LEARNING_RATE = hp.HParam('learning_rate', hp.RealInterval(1e-5, 1e-2))
HP_N_FOLDS = hp.HParam('n_folds', hp.IntInterval(3, 10))
HP_EPOCHS = hp.HParam('epochs', hp.IntInterval(50, 200))
HP_BATCH_SIZE = hp.HParam('batch_size', hp.Discrete([16, 32, 64, 128]))
HP_TRAIN_STEPS = hp.HParam('train_steps', hp.IntInterval(30, 180))
HP_EARLY_STOPPING_PATIENCE = hp.HParam('early_stopping_patience', hp.IntInterval(5, 20))

METRIC_MSE = 'mse'

from src.training.train_model import train_model, ModelTrainer


def objective(trial: optuna.trial.Trial, ticker: str) -> float:
    parameters = {
        'neurons': trial.suggest_int('neurons', 50, 300),
        'dropout': trial.suggest_float('dropout', 0.1, 0.5),
        'additional_layers': trial.suggest_int('additional_layers', 0, 3),
        'bidirectional': trial.suggest_categorical('bidirectional', [True, False]),
        'l1_reg': trial.suggest_float('l1_reg', 1e-6, 1e-2),
        'l2_reg': trial.suggest_float('l2_reg', 1e-6, 1e-2),
        'learning_rate': trial.suggest_float('learning_rate', 1e-5, 1e-2, log=True),
        'epochs': trial.suggest_int('epochs', 50, 200),
        'batch_size': trial.suggest_int('batch_size', 16, 128),
        'train_steps': trial.suggest_int('train_steps', 30, 180),
        'early_stopping_patience': trial.suggest_int('early_stopping_patience', 5, 20),
        'n_folds': trial.suggest_int('n_folds', 3, 10)
    }

    logger.info(f"Starting trial {trial.number} with parameters: {parameters}")

    try:
<<<<<<< HEAD
        from src.training.train_model import train_model, ModelTrainer  # Ensure this import is correct
        trainer = ModelTrainer(ticker=ticker, p=parameters)
=======
        trainer = ModelTrainer(ticker=ticker, params=parameters)
>>>>>>> e5483206
    except Exception as e:
        logger.error(f"Failed to initialize ModelTrainer: {e}", exc_info=True)
        return float('inf')

    x, y = trainer.x, trainer.y
    tscv = TimeSeriesSplit(n_splits=parameters['n_folds'])
    splits = list(tscv.split(x))

    scores = []
    trial_id = trial.number
    last_step = 0

    for i, (train_index, val_index) in enumerate(splits):
        logger.info(f"Starting fold {i} for trial {trial_id}")
        x_train, x_val = x[train_index], x[val_index]
        y_train, y_val = y[train_index], y[val_index]

        try:
            model, history, val_loss = train_model(
                x_train, y_train, x_val, y_val,
                model_dir=str(ROOT_DIR / trainer.MODELS_FOLDER / trainer.ticker),
                ticker=trainer.ticker,
                fold_index=i,
                trial_id=trial_id,
                params=parameters
            )
        except Exception as e:
            logger.error(f"Failed to train model for fold {i} in trial {trial_id}: {e}", exc_info=True)
            return float('inf')

        scores.append(val_loss)
        last_step = i

        logger.info(f"Completed fold {i} for trial {trial_id} with MSE: {val_loss}")

    if scores:
        average_score = np.mean(scores)
        trial.report(average_score, step=last_step)
        logger.info(f"Trial {trial_id} completed with average MSE: {average_score}")

        # Log hyperparameters and metrics
        with tf.summary.create_file_writer(str(ROOT_DIR / 'logs' / 'hparams')).as_default():
            hp.hparams({
                HP_NEURONS: parameters['neurons'],
                HP_DROPOUT: parameters['dropout'],
                HP_LAYERS: parameters['additional_layers'],
                HP_BIDIRECTIONAL: parameters['bidirectional'],
                HP_L1_REG: parameters['l1_reg'],
                HP_L2_REG: parameters['l2_reg'],
                HP_LEARNING_RATE: parameters['learning_rate'],
                HP_EPOCHS: parameters['epochs'],
                HP_BATCH_SIZE: parameters['batch_size'],
                HP_TRAIN_STEPS: parameters['train_steps'],
                HP_EARLY_STOPPING_PATIENCE: parameters['early_stopping_patience'],
                HP_N_FOLDS: parameters['n_folds']
            })
            tf.summary.scalar(METRIC_MSE, average_score, step=trial_id)

    return float(np.mean(scores)) if scores else float('inf')


def optimize_hyperparameters(ticker: str, n_trials: int = 50) -> Dict:
    best_params_path = ROOT_DIR / f'{ticker}_best_params.json'
    logger.info("Optimizing hyperparameters")
    tensorboard_log_dir = ROOT_DIR / 'logs' / 'optuna'
    tensorboard_log_dir.mkdir(parents=True, exist_ok=True)

    tensorboard_callback = TensorBoardCallback(str(tensorboard_log_dir), metric_name='value')

    study_name = f'{ticker}_study'
    study = optuna.create_study(direction='minimize', study_name=study_name)
<<<<<<< HEAD
    study.optimize(lambda t: objective(trial, ticker), n_trials=n_trials, callbacks=[tensorboard_callback])
=======
    study.optimize(lambda t: objective(t, ticker), n_trials=n_trials, callbacks=[tensorboard_callback])
>>>>>>> e5483206

    logger.info("Hyperparameter optimization completed")
    logger.info("Best trial:")
    best_trial = study.best_trial
    logger.info(f"  Value: {best_trial.value:.4f}")
    logger.info("  Params: ")
    for key, value in best_trial.params.items():
        logger.info(f"    {key}: {value}")

    # Save the best parameters
    save_to_json(best_trial.params, best_params_path)
    logger.info(f"Best parameters saved at {best_params_path}")

    return best_trial.params


if __name__ == '__main__':
    parser = argparse.ArgumentParser(description='Search hyperparams')
    parser.add_argument('--ticker', type=str, required=True, help='Ticker')

    args = parser.parse_args()
    params_path = ROOT_DIR / f'{args.ticker}_best_params.json'
    best_params = optimize_hyperparameters(args.ticker, 50)

    save_to_json(best_params, params_path)<|MERGE_RESOLUTION|>--- conflicted
+++ resolved
@@ -58,15 +58,10 @@
     logger.info(f"Starting trial {trial.number} with parameters: {parameters}")
 
     try:
-<<<<<<< HEAD
-        from src.training.train_model import train_model, ModelTrainer  # Ensure this import is correct
-        trainer = ModelTrainer(ticker=ticker, p=parameters)
-=======
         trainer = ModelTrainer(ticker=ticker, params=parameters)
->>>>>>> e5483206
     except Exception as e:
         logger.error(f"Failed to initialize ModelTrainer: {e}", exc_info=True)
-        return float('inf')
+        raise
 
     x, y = trainer.x, trainer.y
     tscv = TimeSeriesSplit(n_splits=parameters['n_folds'])
@@ -92,7 +87,7 @@
             )
         except Exception as e:
             logger.error(f"Failed to train model for fold {i} in trial {trial_id}: {e}", exc_info=True)
-            return float('inf')
+            continue
 
         scores.append(val_loss)
         last_step = i
@@ -135,11 +130,7 @@
 
     study_name = f'{ticker}_study'
     study = optuna.create_study(direction='minimize', study_name=study_name)
-<<<<<<< HEAD
-    study.optimize(lambda t: objective(trial, ticker), n_trials=n_trials, callbacks=[tensorboard_callback])
-=======
     study.optimize(lambda t: objective(t, ticker), n_trials=n_trials, callbacks=[tensorboard_callback])
->>>>>>> e5483206
 
     logger.info("Hyperparameter optimization completed")
     logger.info("Best trial:")
