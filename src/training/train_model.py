import sys
import time
import argparse
from pathlib import Path
import joblib
import numpy as np
import pandas as pd
from tensorflow.keras.models import Model
from typing import Tuple, Optional, Dict

# Ensure the project directory is in the sys.path
project_dir = Path(__file__).resolve().parent.parent.parent
sys.path.append(str(project_dir))

from src.config import COLUMN_SETS, TRAIN_VALIDATION_SPLIT
from src.logging.logger import setup_logger
from src.data.data_utils import prepare_data
from src.models.model_builder import build_model
from src.models.callbacks import prepare_callbacks
from src.utils import load_from_json

# Setup logger
ROOT_DIR = project_dir
logger = setup_logger('train_model', 'logs', 'train_model.log')


def train_model(x_train: np.ndarray, y_train: np.ndarray, x_val: np.ndarray, y_val: np.ndarray, model_dir: str,
                ticker: str, fold_index: int, params: Dict, trial_id: int) -> Tuple[Model, dict, float]:
    """Train the LSTM model."""
    logger.info(f"Starting training for fold {fold_index} in trial {trial_id}...")
    start_time = time.time()

    model = build_model(
        input_shape=(params['train_steps'], len(COLUMN_SETS['to_scale'])),
        neurons=params['neurons'],
        dropout=params['dropout'],
        additional_layers=params['additional_layers'],
        bidirectional=params['bidirectional'],
        l1_reg=params.get('l1_reg', 1e-5),
        l2_reg=params.get('l2_reg', 1e-5),
        optimizer='adam'
    )
    logger.debug(f"Model architecture: {model.summary()}")

    model.compile(
        optimizer='adam',
        loss='mean_squared_error',
        metrics=['mean_squared_error']
    )

    model_dir_path = ROOT_DIR / model_dir
    model_dir_path.mkdir(parents=True, exist_ok=True)
    logger.info(f"Model directory: {model_dir_path}")

    callbacks = prepare_callbacks(model_dir=model_dir_path, ticker=ticker, monitor='val_loss', fold_index=fold_index)

    try:
        history = model.fit(
            x_train, y_train,
            epochs=params['epochs'],
            batch_size=params['batch_size'],
            validation_data=(x_val, y_val),
            callbacks=callbacks,
            verbose=1
        )
    except Exception as e:
        logger.error(f"Error during training: {e}", exc_info=True)
        raise

    val_loss = min(history.history['val_loss'])

    logger.info(f"Training completed for fold {fold_index} in trial {trial_id}. Validation loss: {val_loss:.4f}")
    model_path = ROOT_DIR / "models" / f"model_{ticker}_trial_{trial_id}_fold_{fold_index}.keras"
    model.save(model_path)
    logger.info(f"Model saved at {model_path}")

    end_time = time.time()
    logger.info(f"Training for fold {fold_index} in trial {trial_id} completed in {end_time - start_time:.2f} seconds.")
    return model, history, val_loss


class ModelTrainer:
    COLUMN_TO_PREDICT = 'Close'
    DATA_FOLDER = 'data'
    SCALERS_FOLDER = 'scalers'
    MODELS_FOLDER = 'models'

<<<<<<< HEAD
    def __init__(self, ticker: str = 'BTC', p: Optional[Dict] = None):
        self.ticker = ticker
        self.parameters = p
        self.data_path = f'{self.DATA_FOLDER}/scaled_data_{self.ticker}.csv'
        self.scaler_path = f'{self.SCALERS_FOLDER}/feature_scaler_{self.ticker}.pkl'
=======
    def __init__(self, ticker: str, params: Optional[Dict] = None):
        self.ticker = ticker
        self.parameters = params
        self.data_path = ROOT_DIR / f'{self.DATA_FOLDER}/scaled_data_{self.ticker}.csv'
        self.scaler_path = ROOT_DIR / f'{self.SCALERS_FOLDER}/feature_scaler_{self.ticker}.pkl'
>>>>>>> e5483206

        logger.info(f"Initializing ModelTrainer for ticker {ticker}")
        logger.info(f"Data path: {self.data_path}")
        logger.info(f"Scaler path: {self.scaler_path}")

        self.feature_scaler = self.load_scaler()
        self.df = self.load_dataset()
        self.df = prepare_data(self.df, self.feature_scaler)
        self.x, self.y = self.create_windowed_data(self.df, self.parameters['train_steps'], self.COLUMN_TO_PREDICT)
        logger.info("ModelTrainer initialized successfully.")

    def load_scaler(self) -> object:
        """Load the feature scaler from disk."""
        logger.info(f"Loading scaler from {self.scaler_path}")
        try:
            scaler = joblib.load(self.scaler_path)
            logger.info("Scaler loaded successfully.")
            return scaler
        except FileNotFoundError as e:
            logger.error(f"Scaler file not found: {e}")
            raise
        except Exception as e:
            logger.error(f"Error loading scaler: {e}", exc_info=True)
            raise

    def load_dataset(self) -> pd.DataFrame:
        """Load the dataset from disk."""
        logger.info(f"Loading dataset from {self.data_path}")
        try:
            df = pd.read_csv(self.data_path, index_col='Date')
            df.ffill(inplace=True)
            if self.COLUMN_TO_PREDICT not in df.columns:
                raise ValueError(f"Column {self.COLUMN_TO_PREDICT} not found in dataset.")
            logger.info("Dataset loaded successfully.")
            return df
        except FileNotFoundError as e:
            logger.error(f"Dataset file not found: {e}")
            raise
        except Exception as e:
            logger.error(f"Error loading dataset: {e}", exc_info=True)
            raise

    @staticmethod
    def create_windowed_data(df: pd.DataFrame, steps: int, target_column: str) -> Tuple[np.ndarray, np.ndarray]:
        """Create windowed data for LSTM."""
        logger.info("Creating windowed data for LSTM.")
        x, y = [], []
        target_index = df.columns.get_loc(target_column)
        data = df.values
        for i in range(steps, len(data)):
            x.append(data[i - steps:i])
            y.append(data[i, target_index])
        logger.info("Windowed data creation complete.")
        return np.array(x), np.array(y)


def main(ticker: str, parameters: Dict) -> None:
    """Main function to start the model training."""
    logger.info(f"Starting model training for ticker {ticker}")
    trainer = ModelTrainer(ticker=ticker, params=parameters)

    # Splitting data into training and validation sets
    split_index = int(len(trainer.x) * TRAIN_VALIDATION_SPLIT)
    x_train, y_train = trainer.x[:split_index], trainer.y[:split_index]
    x_val, y_val = trainer.x[split_index:], trainer.y[split_index:]

    logger.debug(f"x_train shape: {x_train.shape}, y_train shape: {y_train.shape}")
    logger.debug(f"x_val shape: {x_val.shape}, y_val shape: {y_val.shape}")

    model_dir = ModelTrainer.MODELS_FOLDER

    best_val_loss = float('inf')
    best_model = None
    best_history = None

    n_folds = parameters.get("n_folds", 5)
    for fold_index in range(n_folds):
        trial_id = fold_index + 1
        logger.info(f"Preparing fold {fold_index + 1} of {n_folds}, trial {trial_id}")
        model, history, val_loss = train_model(x_train, y_train, x_val, y_val, str(model_dir),
                                               ticker, fold_index, parameters, trial_id)
        if val_loss < best_val_loss:
            best_val_loss = val_loss
            best_model = model
            best_history = history

    if best_history is not None and hasattr(best_history, 'history'):
        logger.info(f"Final training loss: {best_history.history['loss'][-1]}")
        logger.info(f"Final validation loss: {best_history.history['val_loss'][-1]}")
    else:
        logger.error("Training did not return a valid History object.")

    if best_model is not None:
        best_model_path = ROOT_DIR / "models" / f"{ticker}_best_model.keras"
        best_model.save(best_model_path)
        logger.info(f"Best model saved at {best_model_path}")

    logger.info(f"Model training for ticker {ticker} completed.")


if __name__ == '__main__':
    parser = argparse.ArgumentParser(description='Train LSTM model for financial prediction')
    parser.add_argument('--ticker', type=str, required=True, help='Ticker')

    args = parser.parse_args()
    params_path = ROOT_DIR / f'{args.ticker}_best_params.json'
    params = load_from_json(params_path)

    logger.info(params)
    main(ticker=args.ticker, parameters=params)<|MERGE_RESOLUTION|>--- conflicted
+++ resolved
@@ -85,19 +85,11 @@
     SCALERS_FOLDER = 'scalers'
     MODELS_FOLDER = 'models'
 
-<<<<<<< HEAD
-    def __init__(self, ticker: str = 'BTC', p: Optional[Dict] = None):
-        self.ticker = ticker
-        self.parameters = p
-        self.data_path = f'{self.DATA_FOLDER}/scaled_data_{self.ticker}.csv'
-        self.scaler_path = f'{self.SCALERS_FOLDER}/feature_scaler_{self.ticker}.pkl'
-=======
     def __init__(self, ticker: str, params: Optional[Dict] = None):
         self.ticker = ticker
         self.parameters = params
         self.data_path = ROOT_DIR / f'{self.DATA_FOLDER}/scaled_data_{self.ticker}.csv'
         self.scaler_path = ROOT_DIR / f'{self.SCALERS_FOLDER}/feature_scaler_{self.ticker}.pkl'
->>>>>>> e5483206
 
         logger.info(f"Initializing ModelTrainer for ticker {ticker}")
         logger.info(f"Data path: {self.data_path}")
