<<<<<<< HEAD
import pandas as pd
import joblib
import matplotlib.pyplot as plt
import numpy as np
from data_preparation import columns_to_scale as columns
from keras.models import load_model
from logger import setup_logger
=======
# predict.py
import argparse

import pandas as pd
from keras.models import load_model
import numpy as np
import matplotlib.pyplot as plt
import os
>>>>>>> 5cf40654

logger = setup_logger('predict_logger', 'logs', 'predict.log')

<<<<<<< HEAD

def load_dataset(file_path):
    try:
        df = pd.read_csv(file_path, index_col='Date', parse_dates=True)
        df.ffill(inplace=True)
        df.bfill(inplace=True)
        logger.info(f"Dataset loaded successfully from {file_path}")
        return df
    except Exception as e:
        logger.error(f"Error loading dataset from {file_path}: {e}")
        raise


def select_features(df, feature_columns):
    return df[feature_columns]


def reshape_data(data, steps, features):
    return data[-steps:].reshape(1, steps, features)


def predict_price(model, data, scaler):
    prediction = model.predict(data)
    return prediction[0, 0]


def predict_next_days(model, initial_data, close_scaler, days=30, steps=60):
    future_predictions = []
    input_data = initial_data[-steps:].copy()

    for _ in range(days):
        model_input = reshape_data(input_data, steps, len(columns))
        predicted_price = predict_price(model, model_input, close_scaler)
        future_predictions.append(predicted_price)

        new_row = np.zeros_like(input_data[0])
        new_row[-1] = predicted_price
        input_data = np.vstack((input_data[1:], [new_row]))

    return future_predictions


def plot_future_predictions(dates, historical_prices, future_dates, future_predictions):
    plt.figure(figsize=(12, 6))
    plt.plot(dates, historical_prices, label='Historical Close')
    plt.plot(future_dates, future_predictions, 'ro-', label='Predicted Close')
=======
def load_data(file_path='data/scaled_data.csv'):
    if not os.path.exists(file_path):
        raise FileNotFoundError("File not found.")
    df = pd.read_csv(file_path)
    if df.empty:
        raise ValueError("Dataframe is empty.")
    df.dropna(inplace=True)
    df['Date'] = pd.to_datetime(df['Date'])
    df.set_index('Date', inplace=True)
    return df


def load_model(model_path='models/bitcoin_prediction_model.keras'):
    if not os.path.exists(model_path):
        raise FileNotFoundError("Model file not found.")
    return


def generate_predictions(df, model, feature_columns, time_steps, future_steps):
    if len(df) < time_steps:
        raise ValueError(f"Not enough data to generate input sequence. Required: {time_steps}, available: {len(df)}")

    future_predictions = {}
    close_index = feature_columns.index('Close')
    input_sequence_df = df[feature_columns].tail(time_steps)

    for step in range(1, future_steps + 1):
        input_sequence = input_sequence_df.values.reshape(1, time_steps, -1)
        prediction = model.predict(input_sequence)[0][0]

        future_date = df.index[-1] + pd.DateOffset(days=step)
        future_predictions[future_date] = prediction

        next_row = pd.DataFrame(np.zeros((1, len(feature_columns))), columns=feature_columns)
        next_row.iloc[0, close_index] = prediction
        input_sequence_df = pd.concat([input_sequence_df.iloc[1:], next_row])

    return future_predictions


def plot_predictions(df, future_predictions):
    plt.figure(figsize=(12, 6))
    plt.plot(df.index[-365:], df['Close'].tail(365), label='Actual') # Plot the last year of actual data
    prediction_dates = list(future_predictions.keys())
    prediction_values = list(future_predictions.values())
    plt.plot(prediction_dates, prediction_values, label='Predicted')
    plt.title('Bitcoin Price Prediction')
>>>>>>> 5cf40654
    plt.legend()
    plt.xlabel('Date')
    plt.ylabel('Price')
    plt.title('Future Price Predictions')
    plt.show()


<<<<<<< HEAD
def main(ticker='BTC-USD'):
    paths = {
        'best_model_path': f'models/model_{ticker}.keras',
        'data': f'data/processed_data_{ticker}.csv',
        'scaler': f'scalers/scaler_{ticker}.pkl',
        'close_scaler': f'scalers/close_scaler_{ticker}.pkl'
    }

    parameters = {
        'steps': 60,
        'features': len(columns),
        'columns': columns
    }

    dataset = load_dataset(paths['data'])
    feature_data = select_features(dataset, parameters['columns'])

    model_input = feature_data.iloc[-parameters['steps']:].to_numpy()
    reshaped_input = reshape_data(model_input, parameters['steps'], parameters['features'])

    model = load_model(paths['best_model_path'])
    close_scaler = joblib.load(paths['close_scaler'])

    historical_closing_prices = dataset['Close'][-parameters['steps']:]

    historical_dates = dataset.index[-parameters['steps']:]
    future_dates = pd.date_range(start=historical_dates[-1] + pd.Timedelta(days=1), periods=30)

    try:
        predicted_prices = predict_next_days(model, reshaped_input, close_scaler, days=30, steps=parameters['steps'])
        logger.info("Predictions calculated successfully.")
        for date, price in zip(future_dates, predicted_prices):
            logger.info(f"{date}: {price}")
    except Exception as e:
        logger.error(f"Error predicting next 30 days: {e}")
        raise

    predicted_prices = close_scaler.inverse_transform(
        np.array(predicted_prices).reshape(-1, 1)
    ).flatten()

    plot_future_predictions(historical_dates, historical_closing_prices, future_dates, predicted_prices)

    plt.savefig(f'predictions/{ticker}_predictions.png')
    logger.info("Prediction plot saved successfully.")


if __name__ == '__main__':
    main(ticker='BTC-USD')
=======
def main(data='data/scaled_data.csv', model='models/bitcoin_prediction_model.keras', scaler='models/scaler.pkl'):
    df = load_data(data)
    model = load_model(model)

    feature_columns = [
        'Open', 'High', 'Low', 'Close', 'Adj Close', 'Volume', 'MA50', 'MA200',
        'Returns', 'Volatility', 'MA20', 'Upper', 'Lower', 'RSI', 'MACD'
    ]

    time_steps = 50
    future_steps = 30
    future_predictions = generate_predictions(df, model, feature_columns, time_steps, future_steps)
    plot_predictions(df, future_predictions)


if __name__ == "__main__":
    # Parse command line arguments
    parser = argparse.ArgumentParser()
    parser.add_argument("--data", type=str, default='data/scaled_data.csv')
    parser.add_argument("--model", type=str, default='models/bitcoin_prediction_model.keras')
    args = parser.parse_args()

    main(args.data, args.model)
>>>>>>> 5cf40654
<|MERGE_RESOLUTION|>--- conflicted
+++ resolved
@@ -1,4 +1,3 @@
-<<<<<<< HEAD
 import pandas as pd
 import joblib
 import matplotlib.pyplot as plt
@@ -6,20 +5,9 @@
 from data_preparation import columns_to_scale as columns
 from keras.models import load_model
 from logger import setup_logger
-=======
-# predict.py
-import argparse
-
-import pandas as pd
-from keras.models import load_model
-import numpy as np
-import matplotlib.pyplot as plt
-import os
->>>>>>> 5cf40654
 
 logger = setup_logger('predict_logger', 'logs', 'predict.log')
 
-<<<<<<< HEAD
 
 def load_dataset(file_path):
     try:
@@ -66,55 +54,6 @@
     plt.figure(figsize=(12, 6))
     plt.plot(dates, historical_prices, label='Historical Close')
     plt.plot(future_dates, future_predictions, 'ro-', label='Predicted Close')
-=======
-def load_data(file_path='data/scaled_data.csv'):
-    if not os.path.exists(file_path):
-        raise FileNotFoundError("File not found.")
-    df = pd.read_csv(file_path)
-    if df.empty:
-        raise ValueError("Dataframe is empty.")
-    df.dropna(inplace=True)
-    df['Date'] = pd.to_datetime(df['Date'])
-    df.set_index('Date', inplace=True)
-    return df
-
-
-def load_model(model_path='models/bitcoin_prediction_model.keras'):
-    if not os.path.exists(model_path):
-        raise FileNotFoundError("Model file not found.")
-    return
-
-
-def generate_predictions(df, model, feature_columns, time_steps, future_steps):
-    if len(df) < time_steps:
-        raise ValueError(f"Not enough data to generate input sequence. Required: {time_steps}, available: {len(df)}")
-
-    future_predictions = {}
-    close_index = feature_columns.index('Close')
-    input_sequence_df = df[feature_columns].tail(time_steps)
-
-    for step in range(1, future_steps + 1):
-        input_sequence = input_sequence_df.values.reshape(1, time_steps, -1)
-        prediction = model.predict(input_sequence)[0][0]
-
-        future_date = df.index[-1] + pd.DateOffset(days=step)
-        future_predictions[future_date] = prediction
-
-        next_row = pd.DataFrame(np.zeros((1, len(feature_columns))), columns=feature_columns)
-        next_row.iloc[0, close_index] = prediction
-        input_sequence_df = pd.concat([input_sequence_df.iloc[1:], next_row])
-
-    return future_predictions
-
-
-def plot_predictions(df, future_predictions):
-    plt.figure(figsize=(12, 6))
-    plt.plot(df.index[-365:], df['Close'].tail(365), label='Actual') # Plot the last year of actual data
-    prediction_dates = list(future_predictions.keys())
-    prediction_values = list(future_predictions.values())
-    plt.plot(prediction_dates, prediction_values, label='Predicted')
-    plt.title('Bitcoin Price Prediction')
->>>>>>> 5cf40654
     plt.legend()
     plt.xlabel('Date')
     plt.ylabel('Price')
@@ -122,13 +61,11 @@
     plt.show()
 
 
-<<<<<<< HEAD
 def main(ticker='BTC-USD'):
     paths = {
         'best_model_path': f'models/model_{ticker}.keras',
         'data': f'data/processed_data_{ticker}.csv',
-        'scaler': f'scalers/scaler_{ticker}.pkl',
-        'close_scaler': f'scalers/close_scaler_{ticker}.pkl'
+        'scaler': f'scalers/feature_scaler_{ticker}.pkl',
     }
 
     parameters = {
@@ -171,29 +108,4 @@
 
 
 if __name__ == '__main__':
-    main(ticker='BTC-USD')
-=======
-def main(data='data/scaled_data.csv', model='models/bitcoin_prediction_model.keras', scaler='models/scaler.pkl'):
-    df = load_data(data)
-    model = load_model(model)
-
-    feature_columns = [
-        'Open', 'High', 'Low', 'Close', 'Adj Close', 'Volume', 'MA50', 'MA200',
-        'Returns', 'Volatility', 'MA20', 'Upper', 'Lower', 'RSI', 'MACD'
-    ]
-
-    time_steps = 50
-    future_steps = 30
-    future_predictions = generate_predictions(df, model, feature_columns, time_steps, future_steps)
-    plot_predictions(df, future_predictions)
-
-
-if __name__ == "__main__":
-    # Parse command line arguments
-    parser = argparse.ArgumentParser()
-    parser.add_argument("--data", type=str, default='data/scaled_data.csv')
-    parser.add_argument("--model", type=str, default='models/bitcoin_prediction_model.keras')
-    args = parser.parse_args()
-
-    main(args.data, args.model)
->>>>>>> 5cf40654
+    main(ticker='BTC-USD')